//
//  ColorSlider.swift
//
//  Created by Sachin Patel on 1/11/15.
//
//  The MIT License (MIT)
//
//  Copyright (c) 2015-Present Sachin Patel (http://gizmosachin.com/)
//    
//  Permission is hereby granted, free of charge, to any person obtaining a copy
//  of this software and associated documentation files (the "Software"), to deal
//  in the Software without restriction, including without limitation the rights
//  to use, copy, modify, merge, publish, distribute, sublicense, and/or sell
//  copies of the Software, and to permit persons to whom the Software is
//  furnished to do so, subject to the following conditions:
//    
//  The above copyright notice and this permission notice shall be included in all
//  copies or substantial portions of the Software.
//    
//  THE SOFTWARE IS PROVIDED "AS IS", WITHOUT WARRANTY OF ANY KIND, EXPRESS OR
//  IMPLIED, INCLUDING BUT NOT LIMITED TO THE WARRANTIES OF MERCHANTABILITY,
//  FITNESS FOR A PARTICULAR PURPOSE AND NONINFRINGEMENT. IN NO EVENT SHALL THE
//  AUTHORS OR COPYRIGHT HOLDERS BE LIABLE FOR ANY CLAIM, DAMAGES OR OTHER
//  LIABILITY, WHETHER IN AN ACTION OF CONTRACT, TORT OR OTHERWISE, ARISING FROM,
//  OUT OF OR IN CONNECTION WITH THE SOFTWARE OR THE USE OR OTHER DEALINGS IN THE
//  SOFTWARE.

import UIKit
import Foundation
import CoreGraphics

/// The main ColorSlider class.
@IBDesignable final public class ColorSlider: UIControl {
	/// The current color of the `ColorSlider`.
	public var color: UIColor {
		return UIColor(hue: hue, saturation: saturation, brightness: brightness, alpha: 1)
	}
	
	// MARK: Customization
	/// The display orientation of the `ColorSlider`.
	public enum Orientation {
		/// Displays `ColorSlider` vertically.
		case vertical
		
		/// Displays `ColorSlider` horizontally.
		case horizontal
	}
	
	/// The orientation of the `ColorSlider`. Defaults to `.Vertical`.
	public var orientation: Orientation = .vertical {
		didSet {
			switch orientation {
			case .vertical:
				drawLayer.startPoint = CGPoint(x: 0.5, y: 1)
				drawLayer.endPoint = CGPoint(x: 0.5, y: 0)
			case .horizontal:
				drawLayer.startPoint = CGPoint(x: 0, y: 0.5)
				drawLayer.endPoint = CGPoint(x: 1, y: 0.5)
			}
		}
	}
	
	/// A boolean value that determines whether or not a color preview is shown while dragging.
	@IBInspectable public var previewEnabled: Bool = false
	
	/// The width of the ColorSlider's border.
	@IBInspectable public var borderWidth: CGFloat = 1.0 {
		didSet {
			drawLayer.borderWidth = borderWidth
		}
	}
	
	/// The color of the ColorSlider's border.
	@IBInspectable public var borderColor: UIColor = UIColor.black {
		didSet {
			drawLayer.borderColor = borderColor.cgColor
		}
	}
	
<<<<<<< HEAD
	@IBInspectable public var borderRadius: CGFloat = 3.0 {
		didSet {
			drawLayer.cornerRadius = borderRadius
		}
	}

	// MARK: Internal

=======
    /// The rounded appearance of the slider's corners.
    @IBInspectable public var isRounded: Bool = true {
        didSet {
            if isRounded {
                let shortestSide = (bounds.width > bounds.height) ? bounds.height : bounds.width
                drawLayer.cornerRadius = shortestSide / 2.0
            } else {
                drawLayer.cornerRadius = 0
            }
        }
    }
    
    // MARK: Internal
>>>>>>> 8019e9dc
	/// Internal `CAGradientLayer` used for drawing the `ColorSlider`.
	private lazy var drawLayer: CAGradientLayer = {
		let dl = CAGradientLayer()
		self.layer.insertSublayer(dl, at: 0)
		return dl
	}()

	/// The hue of the current color.
    private var hue: CGFloat = 0
	
	/// The saturation of the current color.
	private var saturation: CGFloat = 1
	
	/// The brightness of the current color.
    private var brightness: CGFloat = 1
	
	// MARK: Preview view
	/// The color preview view. Only shown if `previewEnabled` is set to `true`.
	private var previewView: UIView = UIView()
	
	/// The edge length of the preview view.
	private let previewDimension: CGFloat = 30
	
	/// The amount that the `previewView` is drawn away from the `ColorSlider` bar.
	private let previewOffset: CGFloat = 44
	
	/// The duration of the preview show or hide animation.
	private let previewAnimationDuration: TimeInterval = 0.10
	
    // MARK: - Initializers
	/// Creates a `ColorSlider` with a frame of `CGRect.zero`.
	public init() {
		super.init(frame: CGRect.zero)
		commonInit()
    }
	
	/// Creates a `ColorSlider` with a frame of `frame`.
    public override init(frame: CGRect) {
        super.init(frame: frame)
        commonInit()
	}
	
	/// Creates a `ColorSlider` from Interface Builder.
    public required init?(coder aDecoder: NSCoder) {
        super.init(coder: aDecoder)
		commonInit()
    }
	
	/// Sets up internal views.
	public func commonInit() {
		backgroundColor = UIColor.clear
		
		drawLayer.frame = layer.bounds
		drawLayer.masksToBounds = true
		drawLayer.cornerRadius = borderRadius
		drawLayer.borderColor = borderColor.cgColor
		drawLayer.borderWidth = borderWidth
		drawLayer.startPoint = CGPoint(x: 0.5, y: 1)
		drawLayer.endPoint = CGPoint(x: 0.5, y: 0)
		
		// Draw gradient
		let hues: [CGFloat] = [0.0, 0.1, 0.2, 0.3, 0.4, 0.5, 0.6, 0.7, 0.8, 0.9, 1.0]
		drawLayer.locations = hues.map({ (hue) -> NSNumber in
			return NSNumber(floatLiteral: Double(hue))
		})
		drawLayer.colors = hues.map({ (hue) -> CGColor in
			return UIColor(hue: hue, saturation: 1, brightness: 1, alpha: 1).cgColor
		})
		
		previewView.clipsToBounds = true
		previewView.layer.cornerRadius = previewDimension / 2
		previewView.layer.borderColor = UIColor.black.withAlphaComponent(0.3).cgColor
		previewView.layer.borderWidth = 1.0
	}
	
    // MARK: - UIControl
	/// Begins tracking a touch when the user drags on the `ColorSlider`.
    public override func beginTracking(_ touch: UITouch, with event: UIEvent?) -> Bool {
        super.beginTracking(touch, with: event)
		
		// Reset saturation and brightness
		saturation = 1.0
		brightness = 1.0
		
        updateForTouch(touch, touchInside: true)
		
        showPreview(touch)
        
        sendActions(for: .touchDown)
        return true
    }
	
	/// Continues tracking a touch as the user drags on the `ColorSlider`.
    public override func continueTracking(_ touch: UITouch, with event: UIEvent?) -> Bool {
        super.continueTracking(touch, with: event)
        
        updateForTouch(touch, touchInside: isTouchInside)
		
        updatePreview(touch)
        
        sendActions(for: .valueChanged)
        return true
    }
	
	/// Ends tracking a touch when the user finishes dragging on the `ColorSlider`.
    public override func endTracking(_ touch: UITouch?, with event: UIEvent?) {
        super.endTracking(touch, with: event)
		
		guard let endTouch = touch else { return }
        updateForTouch(endTouch, touchInside: isTouchInside)
		
        removePreview()
		
		sendActions(for: isTouchInside ? .touchUpInside : .touchUpOutside)
    }
	
	/// Cancels tracking a touch when the user cancels dragging on the `ColorSlider`.
    public override func cancelTracking(with event: UIEvent?) {
        sendActions(for: .touchCancel)
    }
	
	// MARK: -
	///	Updates the `ColorSlider` color.
	///
	///	- parameter touch: The touch that triggered the update.
	///	- parameter touchInside: A boolean value that is `true` if `touch` was inside the frame of the `ColorSlider`.
    private func updateForTouch(_ touch: UITouch, touchInside: Bool) {
        if touchInside {
            // Modify hue at constant brightness
            let locationInView = touch.location(in: self)
			
			// Calculate based on orientation
			if orientation == .vertical {
				hue = 1 - max(0, min(1, (locationInView.y / frame.height)))
			} else {
				hue = max(0, min(1, (locationInView.x / frame.width)))
			}
            brightness = 1
			
        } else {
            // Modify saturation and brightness for the current hue
			guard let _superview = superview else { return }
			let locationInSuperview = touch.location(in: _superview)
			let horizontalPercent = max(0, min(1, (locationInSuperview.x / _superview.frame.width)))
			let verticalPercent = max(0, min(1, (locationInSuperview.y / _superview.frame.height)))
			
			// Calculate based on orientation
			if orientation == .vertical {
				saturation = horizontalPercent
				brightness = 1 - verticalPercent
			} else {
				saturation = verticalPercent
				brightness = 1 - horizontalPercent
			}
        }
    }
<<<<<<< HEAD

	private func layout(_ sublayer: CALayer, parent layer: CALayer) {
		guard sublayer != previewView.layer else {
			return
		}

		sublayer.frame = layer.bounds
	}

	public override func layoutSublayers(of layer: CALayer) {
		super.layoutSublayers(of: layer)

		layer.sublayers?.forEach { layout($0, parent: layer) }
	}

	// MARK: - Preview
=======
	
	/// Draws necessary parts of the `ColorSlider`.
    public override func draw(_ rect: CGRect) {
        super.draw(rect)
        
		// Draw pill shape
        if isRounded {
            let shortestSide = (bounds.width > bounds.height) ? bounds.height : bounds.width
            drawLayer.cornerRadius = shortestSide / 2.0
        } else {
            drawLayer.cornerRadius = 0
        }
		
        // Draw background
		drawLayer.frame = bounds
        if drawLayer.superlayer == nil {
            layer.insertSublayer(drawLayer, at: 0)
        }
    }
    
    // MARK: - Preview
>>>>>>> 8019e9dc
	///	Shows the color preview.
	///
	///	- parameter touch: The touch that triggered the update.
    private func showPreview(_ touch: UITouch) {
		if !previewEnabled { return }
		
        // Initialize preview in proper position, save frame
        updatePreview(touch)
		previewView.transform = minimizedTransform(for: previewView.frame)
        
        addSubview(previewView)
        UIView.animate(withDuration: previewAnimationDuration, delay: 0, options: [.beginFromCurrentState, .curveEaseInOut], animations: { () -> Void in
            self.previewView.transform = CGAffineTransform.identity
		}, completion: nil)
    }
	
	///	Updates the color preview.
	///
	///	- parameter touch: The touch that triggered the update.
    private func updatePreview(_ touch: UITouch) {
		if !previewEnabled { return }
		
		// Calculate the position of the preview
		let location = touch.location(in: self)
		var x = orientation == .vertical ? -previewOffset : location.x
		var y = orientation == .vertical ? location.y : -previewOffset
		
		// Restrict preview frame to slider bounds
		if orientation == .vertical {
			y = max(0, location.y - (previewDimension / 2))
			y = min(bounds.height - previewDimension, y)
		} else {
			x = max(0, location.x - (previewDimension / 2))
			x = min(bounds.width - previewDimension, x)
		}
		
		// Update the preview
		let previewFrame = CGRect(x: x, y: y, width: previewDimension, height: previewDimension)
		previewView.frame = previewFrame
		previewView.backgroundColor = color
    }
	
	/// Removes the color preview
    private func removePreview() {
		if !previewEnabled || previewView.superview == nil { return }
		
		UIView.animate(withDuration: previewAnimationDuration, delay: 0, options: [.beginFromCurrentState, .curveEaseInOut], animations: { () -> Void in
			self.previewView.transform = self.minimizedTransform(for: self.previewView.frame)
		}, completion: { (completed: Bool) -> Void in
			self.previewView.removeFromSuperview()
			self.previewView.transform = CGAffineTransform.identity
		})
    }
	
	///	Calculates the transform from `rect` to the minimized preview view.
	///
	///	- parameter rect: The actual frame of the preview view.
	///	- returns: The transform from `rect` to generate the minimized preview view.
    private func minimizedTransform(for rect: CGRect) -> CGAffineTransform {
        let minimizedDimension: CGFloat = 5.0
		
		let scale = minimizedDimension / previewDimension
		let scaleTransform = CGAffineTransform(scaleX: scale, y: scale)
		
		let tx = orientation == .vertical ? previewOffset : 0
		let ty = orientation == .vertical ? 0 : previewOffset
		let translationTransform = CGAffineTransform(translationX: tx, y: ty)
		
		return scaleTransform.concatenating(translationTransform)
    }
}<|MERGE_RESOLUTION|>--- conflicted
+++ resolved
@@ -77,35 +77,29 @@
 		}
 	}
 	
-<<<<<<< HEAD
-	@IBInspectable public var borderRadius: CGFloat = 3.0 {
+	/// The corner radius of the ColorSlider.
+	/// seealso: setsCornerRadiusAutomatically
+	@IBInspectable public var cornerRadius: CGFloat = 0.0 {
 		didSet {
-			drawLayer.cornerRadius = borderRadius
-		}
-	}
-
-	// MARK: Internal
-
-=======
-    /// The rounded appearance of the slider's corners.
-    @IBInspectable public var isRounded: Bool = true {
+			updateCornerRadius()
+		}
+	}
+
+	/// Whether the slider should automatically adjust its corner radius.
+	/// When this value is `true`, `cornerRadius` is ignored.
+	/// When this value is `false`, the `cornerRadius` is used.
+    @IBInspectable public var setsCornerRadiusAutomatically: Bool = true {
         didSet {
-            if isRounded {
-                let shortestSide = (bounds.width > bounds.height) ? bounds.height : bounds.width
-                drawLayer.cornerRadius = shortestSide / 2.0
-            } else {
-                drawLayer.cornerRadius = 0
-            }
+        	updateCornerRadius()
         }
     }
     
     // MARK: Internal
->>>>>>> 8019e9dc
 	/// Internal `CAGradientLayer` used for drawing the `ColorSlider`.
 	private lazy var drawLayer: CAGradientLayer = {
-		let dl = CAGradientLayer()
-		self.layer.insertSublayer(dl, at: 0)
-		return dl
+		let drawLayer = CAGradientLayer()
+		self.layer.insertSublayer(drawLayer, at: 0)
+		return drawLayer
 	}()
 
 	/// The hue of the current color.
@@ -155,11 +149,11 @@
 		
 		drawLayer.frame = layer.bounds
 		drawLayer.masksToBounds = true
-		drawLayer.cornerRadius = borderRadius
 		drawLayer.borderColor = borderColor.cgColor
 		drawLayer.borderWidth = borderWidth
 		drawLayer.startPoint = CGPoint(x: 0.5, y: 1)
 		drawLayer.endPoint = CGPoint(x: 0.5, y: 0)
+		updateCornerRadius()
 		
 		// Draw gradient
 		let hues: [CGFloat] = [0.0, 0.1, 0.2, 0.3, 0.4, 0.5, 0.6, 0.7, 0.8, 0.9, 1.0]
@@ -257,24 +251,6 @@
 			}
         }
     }
-<<<<<<< HEAD
-
-	private func layout(_ sublayer: CALayer, parent layer: CALayer) {
-		guard sublayer != previewView.layer else {
-			return
-		}
-
-		sublayer.frame = layer.bounds
-	}
-
-	public override func layoutSublayers(of layer: CALayer) {
-		super.layoutSublayers(of: layer)
-
-		layer.sublayers?.forEach { layout($0, parent: layer) }
-	}
-
-	// MARK: - Preview
-=======
 	
 	/// Draws necessary parts of the `ColorSlider`.
     public override func draw(_ rect: CGRect) {
@@ -294,9 +270,17 @@
             layer.insertSublayer(drawLayer, at: 0)
         }
     }
+
+	func updateCornerRadius() {
+		if setsCornerRadiusAutomatically {
+        	let shortestSide = (bounds.width > bounds.height) ? bounds.height : bounds.width
+        	drawLayer.cornerRadius = shortestSide / 2.0
+        } else {
+        	drawLayer.cornerRadius = cornerRadius
+        }
+	}
     
     // MARK: - Preview
->>>>>>> 8019e9dc
 	///	Shows the color preview.
 	///
 	///	- parameter touch: The touch that triggered the update.
